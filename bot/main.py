import json
import os
from configparser import ConfigParser
from datetime import UTC, datetime, timedelta, timezone
from pathlib import Path
from typing import Any
from uuid import uuid4
from zoneinfo import ZoneInfo

<<<<<<< HEAD
from bot.logger_setup import setup_logger
=======
try:
    from zoneinfo import ZoneInfoNotFoundError
except ImportError:  # pragma: no cover - python <3.11 fallback
    ZoneInfoNotFoundError = Exception  # type: ignore

>>>>>>> a933cf6d
from telegram import (
    InlineKeyboardButton,
    InlineKeyboardMarkup,
    InputMediaPhoto,
    Update,
)
from telegram.error import BadRequest
from telegram.ext import (
    ApplicationBuilder,
    CallbackQueryHandler,
    CommandHandler,
    ContextTypes,
    ConversationHandler,
    MessageHandler,
    filters,
)
from valkey import Valkey
from valkey.exceptions import ConnectionError as ValkeyConnectionError

<<<<<<< HEAD
=======
from bot.logger_setup import setup_logger


LIST_PAGE_SIZE = 5
try:
    MOSCOW_TZ = ZoneInfo("Europe/Moscow")
    _MOSCOW_TZ_FALLBACK = False
except ZoneInfoNotFoundError:  # pragma: no cover - depends on system tzdata
    MOSCOW_TZ = timezone(timedelta(hours=3))
    _MOSCOW_TZ_FALLBACK = True


>>>>>>> a933cf6d
logger = setup_logger()
if _MOSCOW_TZ_FALLBACK:
    logger.warning(
        "Timezone data for Europe/Moscow not found; falling back to UTC+3 offset."
    )


# Этапы диалога
(POSITION, CONDITION, PHOTOS, SIZE, MATERIAL, DESCRIPTION, PRICE, CONTACTS) = range(8)

DEFAULT_CONFIG_PATH = Path(__file__).resolve().parent.parent / "config.ini"
CONFIG_SECTION = "telegram"
VALKEY_CONFIG_SECTION = "valkey"
MEDIA_ROOT = Path(__file__).resolve().parent.parent / "media"
MEDIA_ROOT.mkdir(parents=True, exist_ok=True)


def load_config(path: str | Path | None = None) -> dict[str, Any]:
    """Load bot configuration from ini file."""
    config_source = path or os.environ.get("CONFIG_PATH") or DEFAULT_CONFIG_PATH
    config_path = Path(config_source).expanduser()
    logger.debug("Loading configuration from {}", config_path)

    parser = ConfigParser()
    if not parser.read(config_path, encoding="utf-8"):
        logger.error("Config file not found or unreadable: {}", config_path)
        raise RuntimeError(f"Config file not found or unreadable: {config_path}")

    if not parser.has_section(CONFIG_SECTION):
        logger.error(
            "Section '{}' missing in config file {}", CONFIG_SECTION, config_path
        )
        raise RuntimeError(f"Section '{CONFIG_SECTION}' missing in config file.")

    token = parser.get(CONFIG_SECTION, "token", fallback="").strip()
    if not token:
        logger.error("Telegram bot token is missing in the config file {}", config_path)
        raise RuntimeError("Telegram bot token is missing in the config file.")

    moderators: list[int] = []
    raw_moderators = parser.get(
        CONFIG_SECTION, "moderator_chat_ids", fallback=""
    ).strip()
    if raw_moderators:
        for raw_id in raw_moderators.replace("\n", ",").split(","):
            candidate = raw_id.strip()
            if not candidate:
                continue
            try:
                moderators.append(int(candidate))
            except ValueError as exc:
                logger.error("Invalid moderator chat id encountered: {}", candidate)
                raise RuntimeError(f"Invalid moderator chat id: {candidate!r}") from exc

    if not parser.has_section(VALKEY_CONFIG_SECTION):
        logger.error(
            "Section '{}' missing in config file {}", VALKEY_CONFIG_SECTION, config_path
        )
        raise RuntimeError(f"Section '{VALKEY_CONFIG_SECTION}' missing in config file.")

    host = parser.get(VALKEY_CONFIG_SECTION, "valkey_host", fallback="").strip()
    if not host:
        logger.error("Valkey host is missing in the config file {}", config_path)
        raise RuntimeError("Valkey host is missing in the config file.")

    try:
        port = parser.getint(VALKEY_CONFIG_SECTION, "valkey_port")
    except ValueError as exc:
        logger.error("Valkey port must be an integer in {}", config_path)
        raise RuntimeError("Valkey port must be an integer.") from exc

    password = parser.get(VALKEY_CONFIG_SECTION, "valkey_pass", fallback="").strip()
    prefix = (
        parser.get(
            VALKEY_CONFIG_SECTION, "redis_prefix", fallback="telegram_auto_poster"
        ).strip()
        or "telegram_auto_poster"
    )

    logger.info(
        "Configuration loaded for {} moderators and Valkey host {}:{} with prefix '{}'",
        len(moderators),
        host,
        port,
        prefix,
    )

    return {
        "token": token,
        "moderator_chat_ids": moderators,
        "valkey": {
            "host": host,
            "port": port,
            "password": password or None,
            "prefix": prefix,
        },
    }


class InMemoryValkey:
    """Fallback store that mimics Valkey calls used by the bot."""

    def __init__(self) -> None:
        self._hashes: dict[str, dict[str, str]] = {}
        self._sets: dict[str, set[str]] = {}

    def hset(self, name: str, mapping: dict[str, str]) -> None:
        self._hashes.setdefault(name, {}).update(mapping)

    def hgetall(self, name: str) -> dict[str, str]:
        return self._hashes.get(name, {}).copy()

    def sadd(self, name: str, key: str) -> None:
        self._sets.setdefault(name, set()).add(key)

    def smembers(self, name: str) -> set[str]:
        return self._sets.get(name, set()).copy()

    def delete(self, *names: str) -> None:
        for name in names:
            self._hashes.pop(name, None)
            self._sets.pop(name, None)

    def ping(self) -> bool:
        return True


class ApplicationStore:
    """Read/write per-user submission state backed by Valkey."""

    _LIST_FIELDS = {"photos"}
    _INT_FIELDS = {"_photo_prompt_message_id"}

    def __init__(self, client: Valkey | InMemoryValkey, prefix: str) -> None:
        self._client = client
        self._prefix = prefix

    def _session_key(self, user_id: int) -> str:
        return f"{self._prefix}:session:{user_id}"

    def init_session(self, user_id: int, data: dict[str, Any]) -> None:
        key = self._session_key(user_id)
        self._client.delete(key)
        self._client.hset(key, mapping=self._serialize(data))
        logger.debug(
            "Initialized session {} for user {} with data keys {}",
            key,
            user_id,
            sorted(data.keys()),
        )

    def set_fields(self, user_id: int, **fields: Any) -> None:
        if not fields:
            return
        key = self._session_key(user_id)
        self._client.hset(key, mapping=self._serialize(fields))
        logger.debug(
            "Updated session {} for user {} with field keys {}",
            key,
            user_id,
            sorted(fields.keys()),
        )

    def append_photo(self, user_id: int, photo_path: Path) -> list[Path]:
        session = self.get(user_id)
        photos = session.get("photos", [])
        photos.append(photo_path)
        self.set_fields(user_id, photos=photos)
        logger.debug(
            "Appended photo {} for user {} (total now {})",
            photo_path,
            user_id,
            len(photos),
        )
        return photos

    def get(self, user_id: int) -> dict[str, Any]:
        key = self._session_key(user_id)
        raw = self._client.hgetall(key)
        if not raw:
            logger.debug("No existing session found for user {}", user_id)
            return {}
        session = self._deserialize(raw)  # type: ignore
        session.setdefault("photos", [])
        logger.debug(
            "Loaded session {} for user {} with keys {}",
            key,
            user_id,
            sorted(session.keys()),
        )
        return session

    def clear(self, user_id: int) -> None:
        self._client.delete(self._session_key(user_id))
        logger.debug("Cleared session for user {}", user_id)

    def _serialize(self, data: dict[str, Any]) -> dict[str, str]:
        serialized: dict[str, str] = {}
        for field, value in data.items():
            if field in self._LIST_FIELDS:
                serialized[field] = json.dumps([str(Path(item)) for item in value])
            elif field in self._INT_FIELDS:
                serialized[field] = "" if value is None else str(value)
            elif isinstance(value, Path):
                serialized[field] = str(value)
            elif value is None:
                serialized[field] = ""
            else:
                serialized[field] = str(value)
        return serialized

    def _deserialize(self, data: dict[str, Any]) -> dict[str, Any]:
        result: dict[str, Any] = {}
        for raw_key, raw_value in data.items():
            key = raw_key.decode() if isinstance(raw_key, bytes) else raw_key
            value = raw_value.decode() if isinstance(raw_value, bytes) else raw_value
            if key in self._LIST_FIELDS:
                if value:
                    result[key] = [Path(item) for item in json.loads(value)]
                else:
                    result[key] = []
            elif key in self._INT_FIELDS:
                result[key] = int(value) if value else None
            elif key == "session_dir":
                result[key] = Path(value) if value else None
            else:
                result[key] = value
        return result


def create_valkey_client(settings: dict[str, Any]) -> Valkey | InMemoryValkey:
    valkey_settings = settings["valkey"]
    client = Valkey(
        host=valkey_settings["host"],
        port=valkey_settings["port"],
        password=valkey_settings["password"],
    )

    try:
        client.ping()
        logger.info(
            "Connected to Valkey at {}:{}",
            valkey_settings["host"],
            valkey_settings["port"],
        )
        return client
    except ValkeyConnectionError as exc:
        logger.warning(
            "Valkey connection unavailable ({}). Falling back to in-memory store",
            exc,
        )
        return InMemoryValkey()
    except Exception:  # noqa: BLE001
        logger.exception("Valkey connection failed. Falling back to in-memory store")
        return InMemoryValkey()


async def start(update: Update, context: ContextTypes.DEFAULT_TYPE):
    user = update.effective_user
    if update.message is None or user is None:
        logger.warning("Received /start update without message or user: {}", update)
        return ConversationHandler.END

    logger.info("User {} invoked /start", user.id)
    await update.message.reply_text("Привет! Добро пожаловать.")
    await update.message.reply_text(
        "Чтобы отправить новую заявку, используйте команду /new."
    )
    return ConversationHandler.END


async def new(update: Update, context: ContextTypes.DEFAULT_TYPE):
    user = update.effective_user
    if update.message is None or user is None:
        logger.warning("Received /new update without message or user: {}", update)
        return ConversationHandler.END

    try:
        store = _get_application_store(context)
    except RuntimeError as exc:
        logger.exception("Failed to obtain application store for user %s", user.id)
        await update.message.reply_text(
            "Хранилище недоступно, попробуйте позже или обратитесь к администратору."
        )
        return ConversationHandler.END
    await update.message.reply_text(
        "Введите *название позиции:*",
        parse_mode="Markdown",
    )
    timestamp = datetime.now(UTC).strftime("%Y%m%d%H%M%S")
    session_dir = MEDIA_ROOT / f"{user.id}_{timestamp}_{uuid4().hex[:6]}"
    session_dir.mkdir(parents=True, exist_ok=True)
    session_key = session_dir.name
    logger.info(
        "Starting new submission workflow for user {} with session {}",
        user.id,
        session_key,
    )
    store.init_session(
        user.id,
        {
            "photos": [],
            "session_dir": session_dir,
            "session_key": session_key,
        },
    )
    return POSITION


async def help_command(update: Update, context: ContextTypes.DEFAULT_TYPE):
    user = update.effective_user
    if update.message is None or user is None:
        logger.warning("Received /help update without message or user: {}", update)
        return ConversationHandler.END

    logger.info("User {} requested help", user.id)
    await update.message.reply_text(
        "Доступные команды:\n"
        "/start — приветствие и краткая инструкция.\n"
        "/new — отправить новую заявку.\n"
        "/list — показать отправленные заявки.\n"
        "/cancel — отменить текущую заявку.",
    )
    return ConversationHandler.END


def _format_created_at(value: str) -> str:
    if not value:
        return "—"
    try:
        timestamp = datetime.fromisoformat(value)
        if timestamp.tzinfo is None:
            timestamp = timestamp.replace(tzinfo=UTC)
        return timestamp.astimezone(MOSCOW_TZ).strftime("%d.%m.%Y %H:%M")
    except ValueError:
        return value


def _fetch_user_submissions(
    context: ContextTypes.DEFAULT_TYPE,
    user_id: int,
) -> list[dict[str, str]] | None:
    valkey_client = context.application.bot_data.get("valkey_client")
    if valkey_client is None:
        logger.warning(
            "Valkey client not configured; cannot fetch submissions for user {}",
            user_id,
        )
        return None

    prefix = context.application.bot_data.get("valkey_prefix", "telegram_auto_poster")
    applications_key = f"{prefix}:applications"

    try:
        raw_keys = valkey_client.smembers(applications_key)  # type: ignore[attr-defined]
    except Exception:
        logger.exception("Failed to fetch application list from Valkey")
        return None

    if not raw_keys:
        logger.info("No submissions stored for user {}", user_id)
        return []

    submissions: list[dict[str, str]] = []
    for raw_key in raw_keys:
        key = raw_key.decode() if isinstance(raw_key, bytes) else raw_key
        try:
            raw_data = valkey_client.hgetall(key)
        except Exception:
            logger.exception("Failed to fetch application data for key {}", key)
            continue
        if not raw_data:
            continue

        record: dict[str, str] = {}
        for raw_field, raw_value in raw_data.items():
            field = raw_field.decode() if isinstance(raw_field, bytes) else raw_field
            value = raw_value.decode() if isinstance(raw_value, bytes) else raw_value
            record[field] = value

        if record.get("user_id") != str(user_id):
            continue
        submissions.append(record)

    submissions.sort(key=lambda item: item.get("created_at", ""), reverse=True)
    logger.info(
        "Fetched {} submissions for user {} from Valkey",
        len(submissions),
        user_id,
    )
    return submissions


def _render_applications_page(
    submissions: list[dict[str, str]],
    page: int,
    user_id: int,
) -> tuple[str, InlineKeyboardMarkup | None]:
    total = len(submissions)
    if total == 0:
        logger.debug("Rendering empty applications page for user {}", user_id)
        return ("У вас пока нет отправленных заявок.", None)

    total_pages = max(1, (total + LIST_PAGE_SIZE - 1) // LIST_PAGE_SIZE)
    page = max(0, min(page, total_pages - 1))

    start_index = page * LIST_PAGE_SIZE
    end_index = start_index + LIST_PAGE_SIZE
    page_entries = submissions[start_index:end_index]

    lines: list[str] = []
    for offset, record in enumerate(page_entries, start=1):
        ordinal = start_index + offset
        created_at = _format_created_at(record.get("created_at", ""))
        position = record.get("position", "—")
        condition = record.get("condition", "—")
        price = record.get("price", "—")
        contacts = record.get("contacts", "—")
        lines.append(
            f"{ordinal}. {position} ({condition}) — {price}\n"
            f"   Контакты: {contacts}\n"
            f"   Отправлено: {created_at}"
        )

    header = f"Ваши заявки (страница {page + 1} из {total_pages}, всего {total})"
    text = "\n\n".join([header, *lines])

    buttons: list[InlineKeyboardButton] = []
    if page > 0:
        buttons.append(
            InlineKeyboardButton("← Назад", callback_data=f"list:{page - 1}:{user_id}")
        )
    if page < total_pages - 1:
        buttons.append(
            InlineKeyboardButton("Вперёд →", callback_data=f"list:{page + 1}:{user_id}")
        )

    keyboard = InlineKeyboardMarkup([buttons]) if buttons else None
    logger.debug(
        "Rendered applications page {} for user {} ({} total submissions)",
        page + 1,
        user_id,
        total,
    )
    return text, keyboard


async def list_applications(update: Update, context: ContextTypes.DEFAULT_TYPE):
    user = update.effective_user
    if update.message is None or user is None:
        logger.warning("Received /list update without message or user: {}", update)
        return ConversationHandler.END

    logger.info("User {} requested submission list", user.id)
    submissions = _fetch_user_submissions(context, user.id)
    if submissions is None:
        await update.message.reply_text("Хранилище недоступно, попробуйте позже.")
        logger.error("Valkey unavailable when fetching list for user {}", user.id)
        return ConversationHandler.END
    if not submissions:
        await update.message.reply_text("У вас пока нет отправленных заявок.")
        logger.info("User {} has no submissions stored", user.id)
        return ConversationHandler.END

    context.user_data["list_submissions"] = submissions  # type: ignore
    text, keyboard = _render_applications_page(submissions, 0, user.id)
    await update.message.reply_text(text, reply_markup=keyboard)
    logger.debug("Displayed submissions page 1 for user {}", user.id)
    return ConversationHandler.END


async def paginate_list(update: Update, context: ContextTypes.DEFAULT_TYPE) -> None:
    query = update.callback_query
    if query is None:
        logger.warning("Received pagination update without callback query: {}", update)
        return

    data = query.data or ""
    try:
        _, page_raw, user_id_raw = data.split(":", 2)
        page = int(page_raw)
        expected_user_id = int(user_id_raw)
    except (ValueError, AttributeError):
        await query.answer()
        logger.warning("Received malformed pagination payload: {}", data)
        return

    user = query.from_user
    if user is None or user.id != expected_user_id:
        await query.answer("Эта навигация недоступна.", show_alert=True)
        logger.warning(
            "User {} attempted to paginate submissions for user {}",
            getattr(user, "id", "unknown"),
            expected_user_id,
        )
        return

    submissions = context.user_data.get("list_submissions")  # type: ignore
    if not isinstance(submissions, list):
        submissions = _fetch_user_submissions(context, user.id)

    await query.answer()

    if submissions is None:
        await query.edit_message_text("Хранилище недоступно, попробуйте позже.")
        logger.error("Valkey unavailable during pagination for user {}", user.id)
        return
    if not submissions:
        await query.edit_message_text("У вас пока нет отправленных заявок.")
        logger.info("User {} has no submissions to paginate", user.id)
        return

    text, keyboard = _render_applications_page(submissions, page, user.id)
    try:
        await query.edit_message_text(text, reply_markup=keyboard)
    except BadRequest as exc:
        if "message is not modified" in str(exc).lower():
            logger.debug(
                "Pagination request for user {} ignored because message not modified",
                user.id,
            )
            return
        raise
    logger.debug("User {} navigated to submissions page {}", user.id, page + 1)


async def get_position(update: Update, context: ContextTypes.DEFAULT_TYPE):
    user = update.effective_user
    if update.message is None or user is None:
        logger.warning("Position handler called without message or user: {}", update)
        return ConversationHandler.END

    store = _get_application_store(context)
    store.set_fields(user.id, position=update.message.text)
    logger.info(
        "User {} provided position: {}",
        user.id,
        update.message.text,
    )
    keyboard = [
        [
            InlineKeyboardButton("Б/У", callback_data="Б/У"),
            InlineKeyboardButton("Новое", callback_data="Новое"),
        ]
    ]
    await update.message.reply_text(
        "Выберите состояние:", reply_markup=InlineKeyboardMarkup(keyboard)
    )
    return CONDITION


async def get_condition(update: Update, context: ContextTypes.DEFAULT_TYPE):
    query = update.callback_query
    if query is None or query.from_user is None:
        logger.warning("Condition handler invoked without callback query: {}", update)
        return ConversationHandler.END

    await query.answer()
    store = _get_application_store(context)
    store.set_fields(query.from_user.id, condition=query.data, photos=[])
    logger.info(
        "User {} selected condition {}",
        query.from_user.id,
        query.data,
    )
    await query.edit_message_text("Отправьте 2–5 фото позиции")
    return PHOTOS


async def get_photos(update: Update, context: ContextTypes.DEFAULT_TYPE):
    user = update.effective_user
    if update.message is None or user is None:
        logger.warning("Photo handler called without message or user: {}", update)
        return ConversationHandler.END

    store = _get_application_store(context)
    user_data = store.get(user.id)
    if not user_data:
        logger.warning("Photo handler could not locate session for user {}", user.id)
        await update.message.reply_text("Сессия не найдена, отправьте /new")
        return ConversationHandler.END

    if not update.message.photo:
        logger.warning("User {} sent non-photo message during photo step", user.id)
        await update.message.reply_text("Пожалуйста, отправьте фото позиции")
        return PHOTOS

    photo_file_id = update.message.photo[-1].file_id
    session_dir: Path | None = user_data.get("session_dir")
    if session_dir is None:
        logger.error("Session directory missing for user {}", user.id)
        await update.message.reply_text("Ошибка сохранения фото, отправьте /new")
        return ConversationHandler.END

    photo_index = len(user_data["photos"]) + 1

    telegram_file = await context.bot.get_file(photo_file_id)
    file_suffix = Path(telegram_file.file_path or "").suffix or ".jpg"
    filename = f"photo_{photo_index:02d}{file_suffix}"
    saved_path = session_dir / filename
    await telegram_file.download_to_drive(custom_path=str(saved_path))
    logger.info(
        "Saved photo {} for user {} to {}",
        photo_index,
        user.id,
        saved_path,
    )

    photos = store.append_photo(user.id, saved_path)
    user_data["photos"] = photos

    count = len(photos)
    if count < 2:
        logger.debug("User {} has {} photos; requesting more", user.id, count)
        await _send_photo_prompt(
            update,
            context,
            user_data,
            "Фото получено. Ещё минимум одно фото.",
        )
        return PHOTOS
    elif count < 5:
        logger.debug(
            "User {} has {} photos; prompting for optional uploads", user.id, count
        )
        await _send_photo_prompt(
            update,
            context,
            user_data,
            f"Получено {count} фото. Если хотите добавить ещё — пришлите. "
            "Когда хватит, напишите 'далее'.",
        )
        return PHOTOS
    else:
        logger.debug("User {} reached maximum photo count", user.id)
        await _send_photo_prompt(
            update,
            context,
            user_data,
            "Максимум 5 фото получено. Теперь введите *размер:*",
            parse_mode="Markdown",
        )
        return SIZE


async def skip_photos(update: Update, context: ContextTypes.DEFAULT_TYPE):
    logger.info(
        "User {} opted to skip additional photos",
        getattr(update.effective_user, "id", "unknown"),
    )
    await update.message.reply_text("Введите *размер:*", parse_mode="Markdown")  # type: ignore
    return SIZE


async def get_size(update: Update, context: ContextTypes.DEFAULT_TYPE):
    user = update.effective_user
    if update.message is None or user is None:
        logger.warning("Size handler called without message or user: {}", update)
        return ConversationHandler.END

    store = _get_application_store(context)
    store.set_fields(user.id, size=update.message.text)
    logger.info("User {} provided size: {}", user.id, update.message.text)
    await update.message.reply_text("Введите *материал:*", parse_mode="Markdown")
    return MATERIAL


async def get_material(update: Update, context: ContextTypes.DEFAULT_TYPE):
    user = update.effective_user
    if update.message is None or user is None:
        logger.warning("Material handler called without message or user: {}", update)
        return ConversationHandler.END

    store = _get_application_store(context)
    store.set_fields(user.id, material=update.message.text)
    logger.info("User {} provided material: {}", user.id, update.message.text)
    await update.message.reply_text(
        "Введите *короткое описание:*", parse_mode="Markdown"
    )
    return DESCRIPTION


async def get_description(update: Update, context: ContextTypes.DEFAULT_TYPE):
    user = update.effective_user
    if update.message is None or user is None:
        logger.warning("Description handler called without message or user: {}", update)
        return ConversationHandler.END

    store = _get_application_store(context)
    store.set_fields(user.id, description=update.message.text)
    logger.info("User {} provided description", user.id)
    await update.message.reply_text("Введите *цену:*", parse_mode="Markdown")
    return PRICE


async def get_price(update: Update, context: ContextTypes.DEFAULT_TYPE):
    user = update.effective_user
    if update.message is None or user is None:
        logger.warning("Price handler called without message or user: {}", update)
        return ConversationHandler.END

    store = _get_application_store(context)
    store.set_fields(user.id, price=update.message.text)
    logger.info("User {} provided price: {}", user.id, update.message.text)
    await update.message.reply_text(
        "Теперь оставьте ваши контакты (телефон, @username и т.д.)"
    )
    return CONTACTS


async def get_contacts(update: Update, context: ContextTypes.DEFAULT_TYPE):
    user = update.effective_user
    if update.message is None or user is None:
        logger.warning("Contacts handler called without message or user: {}", update)
        return ConversationHandler.END

    store = _get_application_store(context)
    user_id = user.id
    store.set_fields(user_id, contacts=update.message.text)
    logger.info("User {} provided contact details", user_id)
    user_data = store.get(user_id)
    if not user_data:
        logger.error("Submission data missing when finalizing for user {}", user_id)
        await update.message.reply_text("Сессия не найдена, отправьте /new")
        return ConversationHandler.END

    text = (
        f"*Новая заявка:*\n\n"
        f"Позиция: {user_data['position']}\n"
        f"Состояние: {user_data['condition']}\n"
        f"Размер: {user_data['size']}\n"
        f"Материал: {user_data['material']}\n"
        f"Описание: {user_data['description']}\n"
        f"Цена: {user_data['price']}\n"
        f"Контакты: {user_data['contacts']}"
    )

    photos = [Path(photo_path) for photo_path in user_data["photos"]]
    logger.debug(
        "User {} submission includes {} photos",
        user_id,
        len(photos),
    )
    await _send_submission_photos(
        context.bot,
        update.effective_chat.id if update.effective_chat else user_id,
        photos,
    )

    await update.message.reply_text(text, parse_mode="Markdown")
    logger.info(
        "Persisting submission for user {} with session {}",
        user_id,
        user_data.get("session_key"),
    )
    _persist_application(update, context, user_data)
    await _forward_to_moderators(context, text, photos)
    await update.message.reply_text("Заявка успешно отправлена! Спасибо.")
    logger.info("Submission for user {} processed successfully", user_id)
    store.clear(user_id)
    return ConversationHandler.END


async def cancel(update: Update, context: ContextTypes.DEFAULT_TYPE):
    logger.info(
        "User {} cancelled submission",
        getattr(update.effective_user, "id", "unknown"),
    )
    await update.message.reply_text("Заявка отменена")  # type: ignore
    return ConversationHandler.END


def main():
    logger.info("Starting Telegram bot initialization")
    try:
        config = load_config()
    except RuntimeError as exc:
        raise SystemExit(f"Failed to load configuration: {exc}") from exc

    app = ApplicationBuilder().token(config["token"]).build()
    logger.debug("Application builder created")

    valkey_client = create_valkey_client(config)
    app.bot_data["valkey_client"] = valkey_client
    app.bot_data["valkey_prefix"] = config["valkey"]["prefix"]
    app.bot_data["moderator_chat_ids"] = config.get("moderator_chat_ids", [])
    logger.debug(
        "Bot data configured with Valkey prefix {} and {} moderator chats",
        config["valkey"]["prefix"],
        len(app.bot_data["moderator_chat_ids"]),
    )

    conv_handler = ConversationHandler(
        entry_points=[CommandHandler("new", new)],
        states={
            POSITION: [MessageHandler(filters.TEXT & ~filters.COMMAND, get_position)],
            CONDITION: [CallbackQueryHandler(get_condition)],
            PHOTOS: [
                MessageHandler(filters.PHOTO, get_photos),
                MessageHandler(filters.Regex("(?i)^далее$"), skip_photos),
            ],
            SIZE: [MessageHandler(filters.TEXT & ~filters.COMMAND, get_size)],
            MATERIAL: [MessageHandler(filters.TEXT & ~filters.COMMAND, get_material)],
            DESCRIPTION: [
                MessageHandler(filters.TEXT & ~filters.COMMAND, get_description)
            ],
            PRICE: [MessageHandler(filters.TEXT & ~filters.COMMAND, get_price)],
            CONTACTS: [MessageHandler(filters.TEXT & ~filters.COMMAND, get_contacts)],
        },
        fallbacks=[CommandHandler("cancel", cancel)],
        per_message=True,
    )

    app.add_handler(CommandHandler("start", start))
    app.add_handler(CommandHandler("help", help_command))
    app.add_handler(CommandHandler("list", list_applications))
    app.add_handler(CallbackQueryHandler(paginate_list, pattern=r"^list:\\d+:\\d+$"))
    app.add_handler(conv_handler)
    app.add_error_handler(error_handler)
    logger.info("Handlers registered; starting polling")
    app.run_polling()


async def _send_photo_prompt(
    update: Update,
    context: ContextTypes.DEFAULT_TYPE,
    user_data: dict,
    text: str,
    parse_mode: str | None = None,
):
    previous_message_id = user_data.get("_photo_prompt_message_id")
    if isinstance(previous_message_id, str):
        try:
            previous_message_id = int(previous_message_id)
        except ValueError:
            previous_message_id = None

    if previous_message_id:
        try:
            await context.bot.delete_message(
                chat_id=update.effective_chat.id,  # type: ignore
                message_id=previous_message_id,  # type: ignore
            )
        except BadRequest:
            pass

    message = await update.message.reply_text(text, parse_mode=parse_mode)  # type: ignore
    user_data["_photo_prompt_message_id"] = message.message_id
    user = update.effective_user
    if user is not None:
        store = _get_application_store(context)
        store.set_fields(user.id, _photo_prompt_message_id=message.message_id)
    logger.debug(
        "Sent photo prompt to user {} with message id {}",
        getattr(update.effective_user, "id", "unknown"),
        message.message_id,
    )


async def error_handler(update: object, context: ContextTypes.DEFAULT_TYPE) -> None:
    logger.opt(exception=context.error).error(
        "Unhandled exception during update processing for update: {}",
        update,
    )


async def _send_submission_photos(
    bot,
    chat_id: int,
    photos: list[Path],
) -> None:
    existing_photos = [photo_path for photo_path in photos if photo_path.exists()]
    if not existing_photos:
        logger.debug("No existing photos to send to chat {}", chat_id)
        return

    logger.debug(
        "Sending {} photos to chat {}",
        len(existing_photos),
        chat_id,
    )
    if len(existing_photos) > 1:
        media_group: list[InputMediaPhoto] = []
        open_files = []
        try:
            for photo_path in existing_photos:
                photo_file = photo_path.open("rb")
                photo_file.seek(0)
                open_files.append(photo_file)
                media_group.append(
                    InputMediaPhoto(
                        media=photo_file,
                    )
                )
            try:
                await bot.send_media_group(chat_id=chat_id, media=media_group)
                logger.debug(
                    "Sent media group with {} photos to chat {}",
                    len(existing_photos),
                    chat_id,
                )
                return
            except BadRequest:
                logger.exception(
                    "Failed to send media group to chat {}; sending individually",
                    chat_id,
                )
                await _send_photos_individually(bot, chat_id, existing_photos)
        finally:
            for photo_file in open_files:
                photo_file.close()
    else:
        with existing_photos[0].open("rb") as photo_file:
            photo_file.seek(0)
            await bot.send_photo(
                chat_id=chat_id,
                photo=photo_file,
            )
        logger.debug("Sent single photo to chat {}", chat_id)


async def _send_photos_individually(
    bot,
    chat_id: int,
    photos: list[Path],
) -> None:
    for photo_path in photos:
        if not photo_path.exists():
            logger.warning(
                "Skipping missing photo {} when sending to chat {}",
                photo_path,
                chat_id,
            )
            continue
        try:
            with photo_path.open("rb") as photo_file:
                photo_file.seek(0)
                await bot.send_photo(
                    chat_id=chat_id,
                    photo=photo_file,
                )
            logger.debug(
                "Sent fallback individual photo {} to chat {}", photo_path, chat_id
            )
        except Exception:  # noqa: BLE001
            logger.exception(
                "Failed to send individual photo {} to chat {}", photo_path, chat_id
            )


async def _forward_to_moderators(
    context: ContextTypes.DEFAULT_TYPE,
    text: str,
    photos: list[Path],
) -> None:
    chat_ids: list[int] = context.application.bot_data.get("moderator_chat_ids") or []
    if not chat_ids:
        logger.debug("No moderator chat ids configured; skipping forwarding")
        return

    for chat_id in chat_ids:
        try:
            await _send_submission_photos(context.bot, chat_id, photos)
            await context.bot.send_message(
                chat_id=chat_id,
                text=text,
                parse_mode="Markdown",
            )
            logger.info("Forwarded submission to moderator chat {}", chat_id)
        except Exception:  # noqa: BLE001
            logger.exception(
                "Failed to forward submission to moderator chat {}", chat_id
            )


def _persist_application(
    update: Update,
    context: ContextTypes.DEFAULT_TYPE,
    user_data: dict[str, Any],
) -> None:
    valkey_client: Valkey | None = context.application.bot_data.get("valkey_client")
    if not valkey_client:
        logger.warning("Valkey client missing; skipping persistence")
        return

    prefix = context.application.bot_data.get("valkey_prefix", "telegram_auto_poster")
    user = update.effective_user
    if user is None:
        logger.warning("Effective user missing; skipping Valkey persistence")
        return

    session_key = user_data.get("session_key")
    session_dir: Path | None = user_data.get("session_dir")
    photos = [str(Path(photo_path)) for photo_path in user_data.get("photos", [])]

    record = {
        "session_key": session_key or uuid4().hex,
        "user_id": str(user.id),
        "username": user.username or "",
        "first_name": user.first_name or "",
        "last_name": user.last_name or "",
        "position": user_data.get("position", ""),
        "condition": user_data.get("condition", ""),
        "size": user_data.get("size", ""),
        "material": user_data.get("material", ""),
        "description": user_data.get("description", ""),
        "price": user_data.get("price", ""),
        "contacts": user_data.get("contacts", ""),
        "photos": ",".join(photos),
        "session_dir": str(session_dir) if session_dir else "",
        "created_at": datetime.now(UTC).isoformat(),
    }

    valkey_key = f"{prefix}:{record['session_key']}"
    logger.debug(
        "Persisting submission for user {} under key {}",
        user.id,
        valkey_key,
    )

    try:
        valkey_client.hset(valkey_key, mapping=record)
        valkey_client.sadd(f"{prefix}:applications", valkey_key)
        logger.info(
            "Persisted submission for user {} under key {}",
            user.id,
            valkey_key,
        )
    except Exception:  # noqa: BLE001
        logger.exception("Failed to persist application data to Valkey")


def _get_application_store(context: ContextTypes.DEFAULT_TYPE) -> ApplicationStore:
    client = context.application.bot_data.get("valkey_client")
    if client is None:
        raise RuntimeError("Valkey client is not configured")
    prefix = context.application.bot_data.get("valkey_prefix", "telegram_auto_poster")
    return ApplicationStore(client, prefix)


if __name__ == "__main__":
    main()<|MERGE_RESOLUTION|>--- conflicted
+++ resolved
@@ -7,15 +7,12 @@
 from uuid import uuid4
 from zoneinfo import ZoneInfo
 
-<<<<<<< HEAD
 from bot.logger_setup import setup_logger
-=======
+
 try:
     from zoneinfo import ZoneInfoNotFoundError
 except ImportError:  # pragma: no cover - python <3.11 fallback
     ZoneInfoNotFoundError = Exception  # type: ignore
-
->>>>>>> a933cf6d
 from telegram import (
     InlineKeyboardButton,
     InlineKeyboardMarkup,
@@ -35,8 +32,6 @@
 from valkey import Valkey
 from valkey.exceptions import ConnectionError as ValkeyConnectionError
 
-<<<<<<< HEAD
-=======
 from bot.logger_setup import setup_logger
 
 
@@ -47,9 +42,6 @@
 except ZoneInfoNotFoundError:  # pragma: no cover - depends on system tzdata
     MOSCOW_TZ = timezone(timedelta(hours=3))
     _MOSCOW_TZ_FALLBACK = True
-
-
->>>>>>> a933cf6d
 logger = setup_logger()
 if _MOSCOW_TZ_FALLBACK:
     logger.warning(
